// Copyright 2016-2020, Pulumi Corporation.
//
// Licensed under the Apache License, Version 2.0 (the "License");
// you may not use this file except in compliance with the License.
// You may obtain a copy of the License at
//
//     http://www.apache.org/licenses/LICENSE-2.0
//
// Unless required by applicable law or agreed to in writing, software
// distributed under the License is distributed on an "AS IS" BASIS,
// WITHOUT WARRANTIES OR CONDITIONS OF ANY KIND, either express or implied.
// See the License for the specific language governing permissions and
// limitations under the License.

package codegen

import (
	"fmt"
	"sort"
	"strconv"

	"github.com/iancoleman/strcase"
	"github.com/pulumi/crd2pulumi/internal/slices"
	"github.com/pulumi/crd2pulumi/internal/unstruct"
	pschema "github.com/pulumi/pulumi/pkg/v3/codegen/schema"
	"github.com/pulumi/pulumi/sdk/v3/go/common/tokens"
	"k8s.io/apimachinery/pkg/apis/meta/v1/unstructured"
)

// DefaultName specifies the default value for the package name
const DefaultName = "crds"

const (
	Boolean string = "boolean"
	Integer string = "integer"
	Number  string = "number"
	String  string = "string"
	Array   string = "array"
	Object  string = "object"
)

const anyTypeRef = "pulumi.json#/Any"

var anyTypeSpec = pschema.TypeSpec{
	Ref: anyTypeRef,
}

var arbitraryJSONTypeSpec = pschema.TypeSpec{
	Type:                 Object,
	AdditionalProperties: &anyTypeSpec,
}

var emptySpec = pschema.ComplexTypeSpec{
	ObjectTypeSpec: pschema.ObjectTypeSpec{
		Type:       Object,
		Properties: map[string]pschema.PropertySpec{},
	},
}

const (
	objectMetaRef   = "#/types/kubernetes:meta/v1:ObjectMeta"
	objectMetaToken = "kubernetes:meta/v1:ObjectMeta"
)

// Union type of integer and string
var intOrStringTypeSpec = pschema.TypeSpec{
	OneOf: []pschema.TypeSpec{
		{
			Type: Integer,
		},
		{
			Type: String,
		},
	},
}

// Returns the Pulumi package given a types map and a slice of the token types
// of every CustomResource. If includeObjectMetaType is true, then a
// ObjectMetaType type is also generated.
func genPackage(version string, types map[string]pschema.ComplexTypeSpec, resourceTokens []string, includeObjectMetaType bool) (*pschema.Package, error) {
	if includeObjectMetaType {
		types[objectMetaToken] = pschema.ComplexTypeSpec{
			ObjectTypeSpec: pschema.ObjectTypeSpec{
				Type: "object",
			},
		}
	}

	packages := map[string]bool{DefaultName: true, "kubernetes": true}
	resources := map[string]pschema.ResourceSpec{}
	for _, baseRef := range resourceTokens {
		complexTypeSpec := types[baseRef]
		resources[baseRef] = pschema.ResourceSpec{
			ObjectTypeSpec:  complexTypeSpec.ObjectTypeSpec,
			InputProperties: complexTypeSpec.Properties,
		}
		packages[string(tokens.ModuleMember(baseRef).Package())] = true
	}

	allowedPackages := make([]string, 0, len(packages))
	for pkg := range packages {
		allowedPackages = append(allowedPackages, pkg)
	}
	sort.Strings(allowedPackages)

	pkgSpec := pschema.PackageSpec{
		Name:                DefaultName,
		Version:             version,
		Types:               types,
		Resources:           resources,
		AllowedPackageNames: allowedPackages,
	}

	pkg, err := pschema.ImportSpec(pkgSpec, nil)
	if err != nil {
		return &pschema.Package{}, fmt.Errorf("could not import spec: %w", err)
	}

	if includeObjectMetaType {
		delete(types, objectMetaToken)
	}

	return pkg, nil
}

// Returns true if the given TypeSpec is of type any; returns false otherwise
func isAnyType(typeSpec pschema.TypeSpec) bool {
	return typeSpec.Ref == anyTypeRef
}

// AddType converts the given OpenAPI `schema` to a ObjectTypeSpec and adds it
// to the `types` map under the given `name`. Recursively converts and adds all
// nested schemas as well.
func AddType(schema map[string]any, name string, types map[string]pschema.ComplexTypeSpec) {
	properties, foundProperties, _ := unstructured.NestedMap(schema, "properties")
	description, _, _ := unstructured.NestedString(schema, "description")
	schemaType, _, _ := unstructured.NestedString(schema, "type")
	required, _, _ := unstructured.NestedStringSlice(schema, "required")

	propertySpecs := map[string]pschema.PropertySpec{}
	for propertyName := range properties {
		// Ignore unnamed properties like "-".
<<<<<<< HEAD
		if strcase.ToCamel(propertyName) == "" {
=======
		camelCase := strcase.ToCamel(propertyName)
		if camelCase == "" {
>>>>>>> 6d25f601
			continue
		}
		propertySchema, _, _ := unstructured.NestedMap(properties, propertyName)
		propertyDescription, _, _ := unstructured.NestedString(propertySchema, "description")
		typeSpec := GetTypeSpec(propertySchema, name+strcase.ToCamel(propertyName), types)
		// Pulumi's schema doesn't support defaults for objects, so ignore them.
		var defaultValue any
		if !(typeSpec.Type == "object" || typeSpec.Type == "array") {
			defaultValue, _, _ = unstructured.NestedFieldNoCopy(propertySchema, "default")
		}
		propertySpecs[propertyName] = pschema.PropertySpec{
<<<<<<< HEAD
			TypeSpec:    typeSpec,
=======
			TypeSpec:    GetTypeSpec(propertySchema, name+camelCase, types),
>>>>>>> 6d25f601
			Description: propertyDescription,
			Default:     defaultValue,
		}
	}

	// If the type wasn't specified but we found properties, then we can infer that the type is an object
	if foundProperties && schemaType == "" {
		schemaType = Object
	}

	types[name] = pschema.ComplexTypeSpec{
		ObjectTypeSpec: pschema.ObjectTypeSpec{
			Type:        schemaType,
			Properties:  propertySpecs,
			Required:    required,
			Description: description,
		},
	}
}

// GetTypeSpec returns the corresponding pschema.TypeSpec for a OpenAPI v3
// schema. Handles nested pschema.TypeSpecs in case the schema type is an array,
// object, or "combined schema" (oneOf, allOf, anyOf). Also recursively converts
// and adds all schemas of type object to the types map.
func GetTypeSpec(schema map[string]any, name string, types map[string]pschema.ComplexTypeSpec) pschema.TypeSpec {
	if schema == nil {
		return anyTypeSpec
	}

	intOrString, foundIntOrString, _ := unstructured.NestedBool(schema, "x-kubernetes-int-or-string")
	if foundIntOrString && intOrString {
		return intOrStringTypeSpec
	}

	// If the schema is of the `oneOf` type: return a TypeSpec with the `OneOf`
	// field filled with the TypeSpec of all sub-schemas.
	oneOf, foundOneOf, _ := unstruct.NestedMapSlice(schema, "oneOf")
	if foundOneOf {
		oneOfTypeSpecs := make([]pschema.TypeSpec, 0, len(oneOf))
		for i, oneOfSchema := range oneOf {
			oneOfTypeSpec := GetTypeSpec(oneOfSchema, name+"OneOf"+strconv.Itoa(i), types)
			if isAnyType(oneOfTypeSpec) {
				return anyTypeSpec
			}
			oneOfTypeSpecs = append(oneOfTypeSpecs, oneOfTypeSpec)
		}
		return pschema.TypeSpec{
			OneOf: oneOfTypeSpecs,
		}
	}

	// If the schema is of `allOf` type: combine `properties` and `required`
	// fields of sub-schemas into a single schema. Then return the `TypeSpec`
	// of that combined schema.
	allOf, foundAllOf, _ := unstruct.NestedMapSlice(schema, "allOf")
	if foundAllOf {
		combinedSchema := CombineSchemas(true, allOf...)
		return GetTypeSpec(combinedSchema, name, types)
	}

	// If the schema is of `anyOf` type: combine only `properties` of
	// sub-schemas into a single schema, with all `properties` set to optional.
	// Then return the `TypeSpec` of that combined schema.
	anyOf, foundAnyOf, _ := unstruct.NestedMapSlice(schema, "anyOf")
	if foundAnyOf {
		combinedSchema := CombineSchemas(false, anyOf...)
		return GetTypeSpec(combinedSchema, name, types)
	}

	preserveUnknownFields, foundPreserveUnknownFields, _ := unstructured.NestedBool(schema, "x-kubernetes-preserve-unknown-fields")
	if foundPreserveUnknownFields && preserveUnknownFields {
		return arbitraryJSONTypeSpec
	}

	// If the the schema wasn't some combination of other types (`oneOf`,
	// `allOf`, `anyOf`), then it must have a "type" field, otherwise we
	// cannot represent it. If we cannot represent it, we simply set it to be
	// any type.
	schemaType, foundSchemaType, _ := unstructured.NestedString(schema, "type")
	if !foundSchemaType {
		return anyTypeSpec
	}

	switch schemaType {
	case Array:
		items, _, _ := unstructured.NestedMap(schema, "items")
		arrayTypeSpec := GetTypeSpec(items, name, types)
		return pschema.TypeSpec{
			Type:  Array,
			Items: &arrayTypeSpec,
		}
	case Object:
		AddType(schema, name, types)
		// If `additionalProperties` has a sub-schema, then we generate a type for a map from string --> sub-schema type
		additionalProperties, foundAdditionalProperties, _ := unstructured.NestedMap(schema, "additionalProperties")
		if foundAdditionalProperties {
			additionalPropertiesTypeSpec := GetTypeSpec(additionalProperties, name, types)
			return pschema.TypeSpec{
				Type:                 Object,
				AdditionalProperties: &additionalPropertiesTypeSpec,
			}
		}
		// `additionalProperties: true` is equivalent to `additionalProperties: {}`, meaning a map from string -> any
		additionalPropertiesIsTrue, additionalPropertiesIsTrueFound, _ := unstructured.NestedBool(schema, "additionalProperties")
		if additionalPropertiesIsTrueFound && additionalPropertiesIsTrue {
			return pschema.TypeSpec{
				Type:                 Object,
				AdditionalProperties: &anyTypeSpec,
			}
		}
		// If no properties are found, then it can be arbitrary JSON
		_, foundProperties, _ := unstructured.NestedMap(schema, "properties")
		if !foundProperties {
			return arbitraryJSONTypeSpec
		}
		// If properties are found, then we must specify those in a seperate interface
		return pschema.TypeSpec{
			Type: Object,
			Ref:  "#/types/" + name,
		}
	case Integer:
		fallthrough
	case Boolean:
		fallthrough
	case String:
		fallthrough
	case Number:
		return pschema.TypeSpec{
			Type: schemaType,
		}
	default:
		return anyTypeSpec
	}
}

// CombineSchemas combines the `properties` fields of the given sub-schemas into
// a single schema. Returns nil if no schemas are given. Returns the schema if
// only 1 schema is given. If combineRequired == true, then each sub-schema's
// `required` fields are also combined. In this case the combined schema's
// `required` field is of type []any, not []string.
func CombineSchemas(combineRequired bool, schemas ...map[string]any) map[string]any {
	if len(schemas) == 0 {
		return nil
	}
	if len(schemas) == 1 {
		return schemas[0]
	}

	combinedProperties := map[string]any{}
	combinedRequired := make([]string, 0)

	for _, schema := range schemas {
		properties, _, _ := unstructured.NestedMap(schema, "properties")
		for propertyName := range properties {
			propertySchema, _, _ := unstructured.NestedMap(properties, propertyName)
			combinedProperties[propertyName] = propertySchema
		}
		if combineRequired {
			required, foundRequired, _ := unstructured.NestedStringSlice(schema, "required")
			if foundRequired {
				combinedRequired = append(combinedRequired, required...)
			}
		}
	}

	combinedSchema := map[string]any{
		"type":       Object,
		"properties": combinedProperties,
	}
	if combineRequired {
		combinedSchema["required"] = slices.ToAny(combinedRequired)
	}
	return combinedSchema
}

func getToken(group, version, kind string) string {
	return fmt.Sprintf("kubernetes:%s/%s:%s", group, version, kind)
}<|MERGE_RESOLUTION|>--- conflicted
+++ resolved
@@ -140,12 +140,8 @@
 	propertySpecs := map[string]pschema.PropertySpec{}
 	for propertyName := range properties {
 		// Ignore unnamed properties like "-".
-<<<<<<< HEAD
-		if strcase.ToCamel(propertyName) == "" {
-=======
 		camelCase := strcase.ToCamel(propertyName)
 		if camelCase == "" {
->>>>>>> 6d25f601
 			continue
 		}
 		propertySchema, _, _ := unstructured.NestedMap(properties, propertyName)
@@ -157,11 +153,7 @@
 			defaultValue, _, _ = unstructured.NestedFieldNoCopy(propertySchema, "default")
 		}
 		propertySpecs[propertyName] = pschema.PropertySpec{
-<<<<<<< HEAD
 			TypeSpec:    typeSpec,
-=======
-			TypeSpec:    GetTypeSpec(propertySchema, name+camelCase, types),
->>>>>>> 6d25f601
 			Description: propertyDescription,
 			Default:     defaultValue,
 		}
